using Test, Tensors, Thunderbolt, StaticArrays

import Thunderbolt: OrderedSet, to_mesh

# Credits to Knut for the trick
const RUN_JET_TESTS = VERSION >= v"1.9" && isempty(VERSION.prerelease)
if RUN_JET_TESTS
    using Pkg: Pkg
    Pkg.add("JET")
    using JET: @test_call, @test_opt
else
    # Just eat the macros on incompatible versions
    macro test_call(args...)
        nothing
    end
    macro test_opt(args...)
        nothing
    end
end

function generate_mixed_grid_2D()
    nodes = Node.([
        Vec((-1.0,-1.0)),
        Vec(( 0.0,-1.0)),
        Vec(( 1.0,-1.0)),
        Vec((-1.0, 1.0)),
        Vec(( 0.0, 1.0)),
        Vec(( 1.0, 1.0)),
    ])
    elements = [
        Triangle((1,2,5)),
        Triangle((1,5,4)),
        Quadrilateral((2,3,6,5)),
    ]
    cellsets = Dict((
        "Pacemaker" => OrderedSet([1]),
        "Myocardium" => OrderedSet([2,3])
    ))
    return Grid(elements, nodes; cellsets)
end

function generate_mixed_dimensional_grid_3D()
    nodes = Node.([
        Vec((-1.0, -1.0, -1.0)),
        Vec((1.0, -1.0, -1.0)),
        Vec((1.0, 1.0, -1.0)),
        Vec((-1.0, 1.0, -1.0)),
        Vec((-1.0, -1.0, 1.0)),
        Vec((1.0, -1.0, 1.0)),
        Vec((1.0, 1.0, 1.0)),
        Vec((-1.0, 1.0, 1.0)),
        Vec((0.0,0.0,0.0)),
    ])
    elements = [
        Hexahedron((1,2,3,4,5,6,7,8)),
        Line((8,9)),
    ]
    cellsets = Dict((
        "Ventricle" => OrderedSet([1]),
        "Purkinje" => OrderedSet([2])
    ))
    facetsets = Dict((
        "left" => OrderedSet([FacetIndex(1,1)]),
        "right" => OrderedSet([FacetIndex(1,2)]),
        "top" => OrderedSet([FacetIndex(1,3)]),
        "bottom" => OrderedSet([FacetIndex(1,4)]),
        "front" => OrderedSet([FacetIndex(1,5)]),
        "back" => OrderedSet([FacetIndex(1,6)]),
    ))
    return Grid(elements, nodes; cellsets, facetsets)
end

<<<<<<< HEAD
# include("test_operators.jl")
=======
include("test_elements.jl")
include("test_operators.jl")
>>>>>>> 5eed2756

# include("test_solver.jl")

# include("test_transfer.jl")

# include("test_integrators.jl")

# include("test_type_stability.jl")
# include("test_mesh.jl")
# include("test_coefficients.jl")
# include("test_microstructures.jl")

# include("integration/test_passive_structure.jl") # TODO make this a tutorial
# include("integration/test_solid_mechanics.jl")
# include("integration/test_electrophysiology.jl")
include("integration/test_ecg.jl")

# include("test_aqua.jl")<|MERGE_RESOLUTION|>--- conflicted
+++ resolved
@@ -70,12 +70,8 @@
     return Grid(elements, nodes; cellsets, facetsets)
 end
 
-<<<<<<< HEAD
-# include("test_operators.jl")
-=======
-include("test_elements.jl")
+# include("test_elements.jl")
 include("test_operators.jl")
->>>>>>> 5eed2756
 
 # include("test_solver.jl")
 
