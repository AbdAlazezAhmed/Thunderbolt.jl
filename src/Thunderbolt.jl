--- conflicted
+++ resolved
@@ -1,17 +1,12 @@
 module Thunderbolt
 
-<<<<<<< HEAD
-using Reexport
-using UnPack
+using Reexport, UnPack, StaticArrays
 @reexport using Ferrite
 
 export
     generate_ring_mesh
 
 include("meshtools.jl")
-=======
-using StaticArrays
->>>>>>> 2b091e66
 
 abstract type AbstractIonChannel end;
 
@@ -82,14 +77,6 @@
     powers::SVector{NGates, Int}
 end;
 
-<<<<<<< HEAD
-@inline function g(gate_type::HodgkinHuxleyTypeGate, φₘ::T, 𝐬ᵢ::T) where {T}
-    α(gate_type, φₘ)*𝐬 + β(gate_type, φₘ)
-end
-
-@inline function g(gate_type::HodgkinHuxleyTypeGate, φₘ::T, 𝐬ᵢ::T, x::AbstractVector{T}) where {T}
-    α(gate_type, φₘ, x)*𝐬 + β(gate_type, φₘ, x)
-=======
 @inline function g(gate::HodgkinHuxleyTypeGate, φₘ::T, 𝐬ᵢ::T) where {T}
     α(gate, φₘ)*𝐬ᵢ + β(gate, φₘ)
 end
@@ -108,7 +95,6 @@
 struct OhmicCurrent where {T, NChannels}
     g::T
     channels::SVector{NChannels, HodgkinHuxleyTypeIonChannel}
->>>>>>> 2b091e66
 end
 
 abstract type AbstractIonicModel end;
@@ -178,21 +164,13 @@
 This formulation is a transformation of the parabolic-parabolic
 form (c.f. TODO citation) and has been derived by (TODO citation) first.
 """
-<<<<<<< HEAD
 struct ParabolicEllipticBidomainModel <: AbstractEPModel
-    χ
-    Cₘ
-    κᵢ
-    κₑ
-    stim::AbstractStimulationProtocol
-=======
-struct ParabolicEllipticBidomainModel <: AbstractEPModel where {T1,T2}
+struct ParabolicEllipticBidomainModel <: AbstractEPModel where {T1,T2,T3,T4}
     χ::T1
-    Cₘ::T1
-    κᵢ::T2
-    κₑ::T2
+    Cₘ::T2
+    κᵢ::T3
+    κₑ::T4
     stim::AbstractStimulationProtocoll
->>>>>>> 2b091e66
     ion::AbstractIonicModel
 end
 
@@ -207,10 +185,10 @@
 assumption is violated we can construct optimal κ (TODO citation+example) for the
 reconstruction of φₘ.
 """
-struct MonodomainModel <: AbstractEPModel where {T1,T2}
+struct MonodomainModel <: AbstractEPModel where {T1,T2,T3}
     χ::T1
-    Cₘ::T1
-    κ::T2
+    Cₘ::T2
+    κ::T3
     stim::TransmembraneStimulationProtocol
     ion::AbstractIonicModel
 end
